/*
 * Copyright (c) 2019 Nuclei Limited. All rights reserved.
 *
 * SPDX-License-Identifier: Apache-2.0
 *
 * Licensed under the Apache License, Version 2.0 (the License); you may
 * not use this file except in compliance with the License.
 * You may obtain a copy of the License at
 *
 * www.apache.org/licenses/LICENSE-2.0
 *
 * Unless required by applicable law or agreed to in writing, software
 * distributed under the License is distributed on an AS IS BASIS, WITHOUT
 * WARRANTIES OR CONDITIONS OF ANY KIND, either express or implied.
 * See the License for the specific language governing permissions and
 * limitations under the License.
 */
/******************************************************************************
 * \file     startup_NUCLEI_N.S
 * \brief    NMSIS Nuclei N/NX Class Core based Core Device Startup File for
 *           Device NUCLEI_N
 * \version  V1.10
 * \date     30. July 2021
 *
 ******************************************************************************/

#include "riscv_encoding.h"

.macro DECLARE_INT_HANDLER  INT_HDL_NAME
#if defined(__riscv_xlen) && (__riscv_xlen == 32)
    .word \INT_HDL_NAME
#else
    .dword \INT_HDL_NAME
#endif
.endm

<<<<<<< HEAD
    /*
     * Put the interrupt vectors in this .vtable section
     */
=======
>>>>>>> 22e72aae
    .section .vtable

    .weak  eclic_msip_handler
    .weak  eclic_mtip_handler
    /* TODO: add vendor interrupt handlers */

    .globl vector_base
    .type vector_base, @object
vector_base:
    j _start                                                /* 0: Reserved, Jump to _start when reset for vector table not remapped cases.*/
    .align LOG_REGBYTES                                     /*    Need to align 4 byte for RV32, 8 Byte for RV64 */

    DECLARE_INT_HANDLER     default_intexc_handler          /* 1: Reserved */
    DECLARE_INT_HANDLER     default_intexc_handler          /* 2: Reserved */
    DECLARE_INT_HANDLER     eclic_msip_handler              /* 3: Machine software interrupt */

    DECLARE_INT_HANDLER     default_intexc_handler          /* 4: Reserved */
    DECLARE_INT_HANDLER     default_intexc_handler          /* 5: Reserved */
    DECLARE_INT_HANDLER     default_intexc_handler          /* 6: Reserved */
    DECLARE_INT_HANDLER     eclic_mtip_handler              /* 7: Machine timer interrupt */

    DECLARE_INT_HANDLER     default_intexc_handler          /* 8: Reserved */
    DECLARE_INT_HANDLER     default_intexc_handler          /* 9: Reserved */
    DECLARE_INT_HANDLER     default_intexc_handler          /* 10: Reserved */
    DECLARE_INT_HANDLER     default_intexc_handler          /* 11: Reserved */

    DECLARE_INT_HANDLER     default_intexc_handler          /* 12: Reserved */
    DECLARE_INT_HANDLER     default_intexc_handler          /* 13: Reserved */
    DECLARE_INT_HANDLER     default_intexc_handler          /* 14: Reserved */
    DECLARE_INT_HANDLER     default_intexc_handler          /* 15: Reserved */

    DECLARE_INT_HANDLER     default_intexc_handler          /* 16: Reserved */
    DECLARE_INT_HANDLER     default_intexc_handler          /* 17: Reserved */
    DECLARE_INT_HANDLER     default_intexc_handler          /* 18: Reserved */
    /* TODO: Adjust Vendor Defined External Interrupts */
    DECLARE_INT_HANDLER     default_intexc_handler          /* 19: Interrupt 19 */

    DECLARE_INT_HANDLER     default_intexc_handler          /* 20: Interrupt 20 */
    DECLARE_INT_HANDLER     default_intexc_handler          /* 21: Interrupt 21 */
    DECLARE_INT_HANDLER     default_intexc_handler          /* 22: Interrupt 22 */
    DECLARE_INT_HANDLER     default_intexc_handler          /* 23: Interrupt 23 */

    DECLARE_INT_HANDLER     default_intexc_handler          /* 24: Interrupt 24 */
    DECLARE_INT_HANDLER     default_intexc_handler          /* 25: Interrupt 25 */
    DECLARE_INT_HANDLER     default_intexc_handler          /* 26: Interrupt 26 */
    DECLARE_INT_HANDLER     default_intexc_handler          /* 27: Interrupt 27 */

    DECLARE_INT_HANDLER     default_intexc_handler          /* 28: Interrupt 28 */
    DECLARE_INT_HANDLER     default_intexc_handler          /* 29: Interrupt 29 */
    DECLARE_INT_HANDLER     default_intexc_handler          /* 30: Interrupt 30 */
    DECLARE_INT_HANDLER     default_intexc_handler          /* 31: Interrupt 31 */


/*** Startup Code Section ***/
    .section .init

    .globl _start
    .type _start,@function

/**
 * Reset Handler called on controller reset
 */
_start:
    /* ===== Startup Stage 1 ===== */
    /* Disable Global Interrupt */
    csrc CSR_MSTATUS, MSTATUS_MIE

    /* Initialize GP and Stack Pointer SP */
    .option push
    .option norelax
    la gp, __global_pointer$
    la tp, __tls_base
    .option pop
    la sp, _sp

    /*
     * Set the the NMI base mnvec to share
     * with mtvec by setting CSR_MMISC_CTL
     * bit 9 NMI_CAUSE_FFF to 1
     */
    li t0, MMISC_CTL_NMI_CAUSE_FFF
    csrs CSR_MMISC_CTL, t0

    /*
     * Intialize ECLIC vector interrupt
     * base address mtvt to vector_base
     */
    la t0, vector_base
    csrw CSR_MTVT, t0

    /*
     * Set ECLIC non-vector entry to be controlled
     * by mtvt2 CSR register.
     * Intialize ECLIC non-vector interrupt
     * base address mtvt2 to irq_entry.
     */
    la t0, irq_entry
    csrw CSR_MTVT2, t0
    csrs CSR_MTVT2, 0x1

    /*
     * Set Exception Entry MTVEC to early_exc_entry
     * Due to settings above, Exception and NMI
     * will share common entry.
     * This early_exc_entry is only used during early
     * boot stage before main
     */
    la t0, early_exc_entry
    csrw CSR_MTVEC, t0

    /* Set the interrupt processing mode to ECLIC mode */
    li t0, 0x3f
    csrc CSR_MTVEC, t0
    csrs CSR_MTVEC, 0x3

    /* ===== Startup Stage 2 ===== */

#if defined(__riscv_flen) && __riscv_flen > 0
    /* Enable FPU */
    li t0, MSTATUS_FS
    csrs mstatus, t0
    csrw fcsr, x0
#endif

    /* Enable mcycle and minstret counter */
    csrci CSR_MCOUNTINHIBIT, 0x5

    /*
     * Call vendor defined SystemInit to
     * initialize the micro-controller system.
     */
    call SystemInit

    /* ===== Startup Stage 3 ===== */
    /*
     * Load code section from FLASH to ILM
     * when code LMA is different with VMA
     */
    la a0, _ilm_lma
    la a1, _ilm
    /* If the ILM phy-address same as the logic-address, then quit */
    beq a0, a1, 2f
    la a2, _eilm
    bgeu a1, a2, 2f

1:
    /* Load code section if necessary */
    lw t0, (a0)
    sw t0, (a1)
    addi a0, a0, 4
    addi a1, a1, 4
    bltu a1, a2, 1b
2:
    /* Load data section */
    la a0, _data_lma
    la a1, _data
    /* If data vma=lma, no need to copy */
    beq a0, a1, 2f
    la a2, _edata
    bgeu a1, a2, 2f
1:
    lw t0, (a0)
    sw t0, (a1)
    addi a0, a0, 4
    addi a1, a1, 4
    bltu a1, a2, 1b
2:
    /* Clear bss section */
    la a0, __bss_start
    la a1, _end
    bgeu a0, a1, 2f
1:
    sw zero, (a0)
    addi a0, a0, 4
    bltu a0, a1, 1b
2:

    /* Call global constructors */
    la a0, __libc_fini_array
    call atexit
    /* Call C/C++ constructor start up code */
    call __libc_init_array

    /* do pre-init steps before main */
    call _premain_init

    /*
     * When all initialization steps done
     * set exception entry to correct exception
     * entry and jump to main.
     * And set the interrupt processing mode to
     * ECLIC mode
     */
    la t0, exc_entry
    csrw CSR_MTVEC, t0
    li t0, 0x3f
    csrc CSR_MTVEC, t0
    csrs CSR_MTVEC, 0x3

    /* ===== Call Main Function  ===== */
    /* argc = argv = 0 */
    li a0, 0
    li a1, 0
    call main
    /* do post-main steps after main */
    call _postmain_fini

1:
    j 1b

/* Early boot exception entry before main */
.align 6
.global early_exc_entry
early_exc_entry:
    wfi
    j early_exc_entry<|MERGE_RESOLUTION|>--- conflicted
+++ resolved
@@ -34,12 +34,9 @@
 #endif
 .endm
 
-<<<<<<< HEAD
     /*
      * Put the interrupt vectors in this .vtable section
      */
-=======
->>>>>>> 22e72aae
     .section .vtable
 
     .weak  eclic_msip_handler
